﻿cmake_minimum_required (VERSION 3.12)

project(async_amqp VERSION "2.2.6")

add_subdirectory(external)

set(CMAKE_CXX_STANDARD 20)
set(CMAKE_CXX_STANDARD_REQUIRED ON)

set(MSVC_CXX_FLAGS "/W4 /EHsc /w14242 /w14254 /w14263 /w14265 /w14287 /w14289 /w14296 /w14311 /w14545 /w14546 /w14547 /w14549 /w14555 /w14640 /w14826 /w14928 /WX")
set(GCC_CXX_FLAGS "-Wall -Wextra -Wpedantic -Wshadow -Wconversion -Wsign-conversion -Wcast-align -Wcast-qual -Wnull-dereference -Woverloaded-virtual -Wformat=2 -Werror")

set(THREADS_PREFER_PTHREAD_FLAG ON)
find_package(Threads REQUIRED)

SET(Boost_USE_STATIC_LIBS ON)
find_package (Boost REQUIRED COMPONENTS
  log
  log_setup
  json
  system
  thread
  unit_test_framework)
include_directories(${Boost_INCLUDE_DIR})

if (WIN32)
    add_definitions(-DNOMINMAX)
#    add_definitions(-D_WIN32_WINNT=0x0601)
#    add_definitions(-DBOOST_USE_WINAPI_VERSION=0x0601)
    add_definitions(-D_WIN32_WINNT=0x0A00)
    add_definitions(-DBOOST_USE_WINAPI_VERSION=0x0A00)
<<<<<<< HEAD

=======
>>>>>>> c3547f10
endif ()

add_library(${PROJECT_NAME} INTERFACE)

include(GNUInstallDirs)

target_include_directories(
    ${PROJECT_NAME}
    INTERFACE 
        $<BUILD_INTERFACE:${CMAKE_CURRENT_SOURCE_DIR}/include>
        $<INSTALL_INTERFACE:${CMAKE_INSTALL_INCLUDEDIR}>
)

install(
    TARGETS
        ${PROJECT_NAME}
    EXPORT
        ${PROJECT_NAME}-config
)

install(
    EXPORT
        ${PROJECT_NAME}-config
    NAMESPACE 
        ${PROJECT_NAME}::
    DESTINATION 
        ${CMAKE_INSTALL_LIBDIR}/cmake/${PROJECT_NAME}
)

install(
    DIRECTORY 
        ${CMAKE_CURRENT_LIST_DIR}/include/${PROJECT_NAME}/
    DESTINATION 
        ${CMAKE_INSTALL_INCLUDEDIR}/${PROJECT_NAME}
)

add_subdirectory (examples)

enable_testing()
add_subdirectory (tests)<|MERGE_RESOLUTION|>--- conflicted
+++ resolved
@@ -1,6 +1,6 @@
 ﻿cmake_minimum_required (VERSION 3.12)
 
-project(async_amqp VERSION "2.2.6")
+project(async_amqp VERSION "2.2.7")
 
 add_subdirectory(external)
 
@@ -25,14 +25,8 @@
 
 if (WIN32)
     add_definitions(-DNOMINMAX)
-#    add_definitions(-D_WIN32_WINNT=0x0601)
-#    add_definitions(-DBOOST_USE_WINAPI_VERSION=0x0601)
-    add_definitions(-D_WIN32_WINNT=0x0A00)
-    add_definitions(-DBOOST_USE_WINAPI_VERSION=0x0A00)
-<<<<<<< HEAD
-
-=======
->>>>>>> c3547f10
+    add_definitions(-D_WIN32_WINNT=0x0601)
+    add_definitions(-DBOOST_USE_WINAPI_VERSION=0x0601)
 endif ()
 
 add_library(${PROJECT_NAME} INTERFACE)
